--- conflicted
+++ resolved
@@ -55,14 +55,11 @@
   | 'engineAllocate'
   | 'factoryCreate'
   | 'factoryDeploy'
-<<<<<<< HEAD
   | 'testReserve'
   | 'testMargin'
   | 'testPosition'
   | 'testReplicationMath'
   | 'testBlackScholes'
   | 'testCumulativeNormalDistribution'
-=======
   | 'engineRemove'
-  | 'engineLend'
->>>>>>> aee8501e
+  | 'engineLend'