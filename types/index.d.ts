import { Wallet } from 'ethers'
import { MockContract } from 'ethereum-waffle'
import * as ContractTypes from '../typechain'
import { DepositFunction, SwapFunction } from '../test/unit/createEngineFunctions'

export interface Functions {
  depositFunction: DepositFunction
  swapXForY: SwapFunction
  swapYForX: SwapFunction
}

export interface Contracts {
  engine: ContractTypes.PrimitiveEngine
  factory: ContractTypes.PrimitiveFactory
  risky: ContractTypes.Token
  stable: ContractTypes.Token
  engineCreate: ContractTypes.EngineCreate
  engineDeposit: ContractTypes.EngineDeposit
  engineWithdraw: ContractTypes.EngineWithdraw
  engineSwap: ContractTypes.EngineSwap
  engineAllocate: ContractTypes.EngineAllocate
  engineRemove: ContractTypes.EngineRemove
  engineLend: ContractTypes.EngineLend
<<<<<<< HEAD
  engineBorrow: ContractTypes.EngineBorrow
=======
>>>>>>> 644df924
  badEngineDeposit: ContractTypes.BadEngineDeposit
  factoryCreate: ContractTypes.FactoryCreate
  factoryDeploy: ContractTypes.FactoryDeploy
  testReserve: ContractTypes.TestReserve
  testMargin: ContractTypes.TestMargin
  testPosition: ContractTypes.TestPosition
  testReplicationMath: ContractTypes.TestReplicationMath
  testBlackScholes: ContractTypes.TestBlackScholes
  testCumulativeNormalDistribution: ContractTypes.TestCumulativeNormalDistribution
}

export interface Mocks {
  risky: MockContract
  stable: MockContract
  engine: MockContract
  factory: MockContract
}

declare module 'mocha' {
  export interface Context {
    signers: Wallet[]
    contracts: Contracts
    functions: Functions
    mocks: Mocks
  }
}

type ContractName =
  | 'engineCreate'
  | 'engineDeposit'
  | 'engineSwap'
  | 'engineWithdraw'
  | 'engineAllocate'
  | 'factoryCreate'
  | 'factoryDeploy'
  | 'testReserve'
  | 'testMargin'
  | 'testPosition'
  | 'testReplicationMath'
  | 'testBlackScholes'
  | 'testCumulativeNormalDistribution'
  | 'engineRemove'
  | 'engineLend'
<<<<<<< HEAD
<<<<<<< HEAD
  | 'engineBorrow'
=======
  | 'badEngineDeposit'
>>>>>>> 65f44c9 (test: add new deposit tests)
=======
  | 'badEngineDeposit'
>>>>>>> 644df924
<|MERGE_RESOLUTION|>--- conflicted
+++ resolved
@@ -21,10 +21,7 @@
   engineAllocate: ContractTypes.EngineAllocate
   engineRemove: ContractTypes.EngineRemove
   engineLend: ContractTypes.EngineLend
-<<<<<<< HEAD
   engineBorrow: ContractTypes.EngineBorrow
-=======
->>>>>>> 644df924
   badEngineDeposit: ContractTypes.BadEngineDeposit
   factoryCreate: ContractTypes.FactoryCreate
   factoryDeploy: ContractTypes.FactoryDeploy
@@ -68,12 +65,5 @@
   | 'testCumulativeNormalDistribution'
   | 'engineRemove'
   | 'engineLend'
-<<<<<<< HEAD
-<<<<<<< HEAD
   | 'engineBorrow'
-=======
-  | 'badEngineDeposit'
->>>>>>> 65f44c9 (test: add new deposit tests)
-=======
-  | 'badEngineDeposit'
->>>>>>> 644df924
+  | 'badEngineDeposit'