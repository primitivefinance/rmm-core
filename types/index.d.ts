--- conflicted
+++ resolved
@@ -55,14 +55,11 @@
   | 'engineAllocate'
   | 'factoryCreate'
   | 'factoryDeploy'
-<<<<<<< HEAD
   | 'testReserve'
   | 'testMargin'
   | 'testPosition'
   | 'testReplicationMath'
   | 'testBlackScholes'
   | 'testCumulativeNormalDistribution'
-=======
   | 'engineRemove'
-  | 'engineLend'
->>>>>>> e293b2c0
+  | 'engineLend'