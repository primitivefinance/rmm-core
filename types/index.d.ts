--- conflicted
+++ resolved
@@ -1,46 +1,25 @@
 import { Wallet } from 'ethers'
 import { MockContract } from 'ethereum-waffle'
 
-<<<<<<< HEAD
+import * as ContractTypes from '../typechain'
 import { DepositFunction } from '../test/unit/primitiveEngine/fixtures/depositFixture'
 import { SwapFunction } from '../test/unit/primitiveEngine/fixtures/swapFixture'
 
-import {
-  EngineAllocate,
-  EngineCreate,
-  EngineDeposit,
-  EngineSwap,
-  PrimitiveEngine,
-  PrimitiveFactory,
-  PrimitiveHouse,
-} from '../typechain'
-
-interface EngineFunctions {
+export interface Functions {
   depositFunction: DepositFunction
   swapXForY: SwapFunction
   swapYForX: SwapFunction
 }
 
 export interface Contracts {
-  primitiveEngine: PrimitiveEngine
-  house: PrimitiveHouse
-  primitiveFactory: PrimitiveFactory
-  swap: EngineSwap
-  deposit: EngineDeposit
-  allocate: EngineAllocate
-  create: EngineCreate
-=======
-import * as ContractTypes from '../typechain'
-
-interface Contracts {
   engine: ContractTypes.PrimitiveEngine
   house: ContractTypes.PrimitiveHouse
   factory: ContractTypes.PrimitiveFactory
   risky: ContractTypes.Token
   stable: ContractTypes.Token
-  engineCreate: ContractTypes.TestEngineCreate
-  engineDeposit: ContractTypes.TestEngineDeposit
->>>>>>> 98f35990
+  engineCreate: ContractTypes.EngineCreate
+  engineDeposit: ContractTypes.EngineDeposit
+  engineSwap: ContractTypes.EngineSwap
 }
 
 export interface Mocks {
@@ -55,7 +34,7 @@
   export interface Context {
     signers: Wallet[]
     contracts: Contracts
-    functions: EngineFunctions
+    functions: Functions
     mocks: Mocks
   }
 }