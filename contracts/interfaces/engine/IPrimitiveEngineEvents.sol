// SPDX-License-Identifier: GPL-3.0-only
pragma solidity 0.8.0;

/// @title  The events for the Primitive Engine contract
/// @author Primitive

interface IPrimitiveEngineEvents {
    /// @notice Creates a new calibrated curve and initialized its liquidity
<<<<<<< HEAD
    /// @param  from    The calling `msg.sender` of the create function
    /// @param  pid     The keccak hash of the option parameters of a curve to interact with
    /// @param  strike  The strike price of the option of the curve to calibrate to
    /// @param  sigma   The volatility of the option of the curve to calibrate to
    /// @param  time    The time until expiry of the option of the curve to calibrate to
    event Created(address indexed from, bytes32 indexed pid, uint256 strike, uint256 sigma, uint256 time);
=======
    /// @param  from    Calling `msg.sender` of the create function
    /// @param  strike  Strike price of the option of the curve to calibrate to
    /// @param  sigma   Volatility of the option of the curve to calibrate to
    /// @param  time    Time until expiry of the option of the curve to calibrate to
    event Created(address indexed from, uint256 indexed strike, uint256 sigma, uint256 indexed time);
>>>>>>> 8b69e8c2

    // ===== Margin ====
    /// @notice Added stable and/or risky tokens to a margin accouynt
    /// @param  from        Calling `msg.sender`
    /// @param  owner       Recipient margin account owner
    /// @param  delRisky    Amount of risky tokens deposited
    /// @param  delStable   Amount of stable tokens deposited
    event Deposited(address indexed from, address indexed owner, uint256 delRisky, uint256 delStable);

    /// @notice Removes stable and/or risky from a margin account
    /// @param  from        Calling `msg.sender`
    /// @param  delRisky    Amount of risky tokens withdrawn
    /// @param  delStable   Amount of stable tokens withdrawn
    event Withdrawn(address indexed from, uint256 delRisky, uint256 delStable);

    // ===== Liquidity =====
    /// @notice Adds liquidity of risky and stable tokens to a specified curve `poolId`
    /// @param  from        Calling `msg.sender`
    /// @param  delRisky    Amount of risky tokens deposited
    /// @param  delStable   Amount of stable tokens deposited
    event Allocated(address indexed from, uint256 delRisky, uint256 delStable);

    /// @notice Adds liquidity of risky and stable tokens to a specified curve `poolId`
    /// @param  from        Calling `msg.sender`
    /// @param  delRisky    Amount of risky tokens deposited
    /// @param  delStable   Amount of stable tokens deposited
    event Removed(address indexed from, uint256 delRisky, uint256 delStable);

    // ===== Swaps =====
    /// @notice Swaps either risky for stable tokens or stable for risky.
    /// @param  from     Calling `msg.sender`
    /// @param  poolId   Keccak hash of the option parameters of a curve to interact with
    /// @param  addXRemoveY  If true, a swap from the risky token to the stable token
<<<<<<< HEAD
    /// @param  deltaIn  The amount of tokens paid
    /// @param  deltaOut The amount of tokens received
    event Swapped(
        address indexed from,
        bytes32 indexed pid,
=======
    /// @param  deltaIn  Amount of tokens paid
    /// @param  deltaOut Amount of tokens received
    event Swap(
        address indexed from,
        bytes32 indexed poolId,
>>>>>>> 8b69e8c2
        bool indexed addXRemoveY,
        uint256 deltaIn,
        uint256 deltaOut
    );

    // ===== Lending =====
    /// @notice Liquidity shares added to the float to be borrowed
    /// @param  from            Calling `msg.sender`
    /// @param  poolId          Keccak hash of the option parameters of a curve to interact with
    /// @param  delLiquidity    Amount of liquidity shares loaned
    event Loaned(address indexed from, bytes32 indexed poolId, uint256 delLiquidity);

    /// @notice Liquidity shares removed from the float
    /// @param  from            Calling `msg.sender`
    /// @param  poolId          Keccak hash of the option parameters of a curve to interact with
    /// @param  delLiquidity    Amount of liquidity shares removed from the float
    event Claimed(address indexed from, bytes32 indexed poolId, uint256 delLiquidity);

    /// @notice Adds liqidity shares to a `recipient`'s position while adding an equal amount of debt
    /// @param  recipient       Owner of the position which receives liquidity shares
    /// @param  poolId          Keccak hash of the option parameters of a curve to interact with
    /// @param  delLiquidity    Amount of liquidity shares borrowed, and added as debt
    /// @param  maxPremium      Maximum amount of risky tokens to pay as a `premium` to collateralize the position
    event Borrowed(address indexed recipient, bytes32 indexed poolId, uint256 delLiquidity, uint256 maxPremium);

    /// @notice Repays a borrowed position, reduces liquidity shares of position and debt.
    /// @param  owner           Owner of the position to repay
    /// @param  poolId          Keccak hash of the option parameters of a curve to interact with
    /// @param  delLiquidity    Amount of liquidity to pay
    event Repaid(address indexed owner, bytes32 indexed poolId, uint256 delLiquidity);

    // ===== Flash =====
    /// @notice Optimistically sends risky and/or stable tokens out of the contract, and expects them to be paid back
    /// @dev    https://eips.ethereum.org/EIPS/eip-3156
    event Flash(address indexed from, address indexed receiver, address indexed token, uint256 amount, uint256 payment);
}<|MERGE_RESOLUTION|>--- conflicted
+++ resolved
@@ -6,20 +6,11 @@
 
 interface IPrimitiveEngineEvents {
     /// @notice Creates a new calibrated curve and initialized its liquidity
-<<<<<<< HEAD
-    /// @param  from    The calling `msg.sender` of the create function
-    /// @param  pid     The keccak hash of the option parameters of a curve to interact with
-    /// @param  strike  The strike price of the option of the curve to calibrate to
-    /// @param  sigma   The volatility of the option of the curve to calibrate to
-    /// @param  time    The time until expiry of the option of the curve to calibrate to
-    event Created(address indexed from, bytes32 indexed pid, uint256 strike, uint256 sigma, uint256 time);
-=======
     /// @param  from    Calling `msg.sender` of the create function
     /// @param  strike  Strike price of the option of the curve to calibrate to
     /// @param  sigma   Volatility of the option of the curve to calibrate to
     /// @param  time    Time until expiry of the option of the curve to calibrate to
     event Created(address indexed from, uint256 indexed strike, uint256 sigma, uint256 indexed time);
->>>>>>> 8b69e8c2
 
     // ===== Margin ====
     /// @notice Added stable and/or risky tokens to a margin accouynt
@@ -53,19 +44,11 @@
     /// @param  from     Calling `msg.sender`
     /// @param  poolId   Keccak hash of the option parameters of a curve to interact with
     /// @param  addXRemoveY  If true, a swap from the risky token to the stable token
-<<<<<<< HEAD
-    /// @param  deltaIn  The amount of tokens paid
-    /// @param  deltaOut The amount of tokens received
-    event Swapped(
-        address indexed from,
-        bytes32 indexed pid,
-=======
     /// @param  deltaIn  Amount of tokens paid
     /// @param  deltaOut Amount of tokens received
     event Swap(
         address indexed from,
         bytes32 indexed poolId,
->>>>>>> 8b69e8c2
         bool indexed addXRemoveY,
         uint256 deltaIn,
         uint256 deltaOut
