--- conflicted
+++ resolved
@@ -101,39 +101,6 @@
         uint256 riskyPrice,
         uint256 delLiquidity,
         bytes calldata data
-<<<<<<< HEAD
-    ) external override returns (bytes32 pid) {
-        // NOTE: Splitting the requires might save some gas
-        require(time > 0 && sigma > 0 && strike > 0, "Calibration cannot be 0");
-        require(delLiquidity > 0, "Liquidity cannot be 0");
-        pid = getPoolId(strike, sigma, time);
-
-        require(settings[pid].time == 0, "Already created");
-        settings[pid] = Calibration({strike: uint128(strike), sigma: uint64(sigma), time: uint64(time)});
-
-        int128 delta = BlackScholes.deltaCall(riskyPrice, strike, sigma, time);
-        uint256 RX1 = uint256(1).fromUInt().sub(delta).parseUnits();
-        uint256 RY2 = ReplicationMath.getTradingFunction(RX1, 1e18, strike, sigma, time).parseUnits();
-        reserves[pid] = Reserve.Data({
-            reserveRisky: uint128((RX1 * delLiquidity) / 1e18), // risky token balance
-            reserveStable: uint128((RY2 * delLiquidity) / 1e18), // stable token balance
-            liquidity: uint128(delLiquidity), // 1 unit
-            float: 0, // the LP shares available to be borrowed on a given pid
-            debt: 0, // the LP shares borrowed from the float
-            blockTimestamp: _blockTimestamp(),
-            cumulativeRisky: 0,
-            cumulativeStable: 0,
-            cumulativeLiquidity: 0
-        });
-
-        uint256 balRisky = balanceRisky();
-        uint256 balStable = balanceStable();
-        IPrimitiveCreateCallback(msg.sender).createCallback(RX1, RY2, data);
-        require(balanceRisky() >= RX1 + balRisky, "Not enough risky tokens");
-        require(balanceStable() >= RY2 + balStable, "Not enough stable tokens");
-        positions.fetch(msg.sender, pid).allocate(delLiquidity - 1000); // give liquidity to `msg.sender`, burn 1000 wei
-        emit Created(msg.sender, pid, strike, sigma, time);
-=======
     )
         external
         override
@@ -176,7 +143,6 @@
             blockTimestamp: _blockTimestamp()
         });
         emit Created(msg.sender, strike, sigma, time);
->>>>>>> 8b69e8c2
     }
 
     // ===== Margin =====
@@ -354,14 +320,9 @@
                 }
             }
 
-<<<<<<< HEAD
-            res.swap(details.riskyForStable, amountIn, details.amountOut, _blockTimestamp());
-            emit Swapped(msg.sender, details.poolId, details.riskyForStable, amountIn, details.amountOut);
-=======
             reserve.swap(details.riskyForStable, amountIn, details.amountOut, _blockTimestamp());
             require(invariantOf(details.poolId) >= invariant, "Invariant");
             emit Swap(msg.sender, details.poolId, details.riskyForStable, amountIn, details.amountOut);
->>>>>>> 8b69e8c2
         }
     }
 
