--- conflicted
+++ resolved
@@ -48,35 +48,12 @@
         uint64 time;    // the time in seconds until the option expires
     }
 
-<<<<<<< HEAD
-=======
-    uint256 public constant FEE = 30; // 30 / 10,000 = 0.30%
-    bytes32 public constant _NO_POOL = bytes32(0);
-
->>>>>>> 401c547f
     /// @inheritdoc IPrimitiveEngineView
     address public immutable override factory;
     /// @inheritdoc IPrimitiveEngineView
     address public immutable override risky;
     /// @inheritdoc IPrimitiveEngineView
     address public immutable override stable;
-<<<<<<< HEAD
-=======
-
-
-
-    /// @inheritdoc IPrimitiveEngineView
-    uint256 public immutable override fee;
-
-    bytes32 public _POOL_ID = _NO_POOL;
-
-    modifier lock(bytes32 pid) {
-        require(_POOL_ID == _NO_POOL, "Pid set");
-        _POOL_ID = pid;
-        _;
-        _POOL_ID = _NO_POOL;
-    }
->>>>>>> 401c547f
 
     uint8 private unlocked = 1;
     modifier lock() {
