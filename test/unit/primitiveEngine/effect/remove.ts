import { waffle } from 'hardhat'
import { expect } from 'chai'
import { BigNumber, constants } from 'ethers'

import { parseWei, PERCENTAGE, BytesLike } from '../../../shared/Units'

import { removeFragment } from '../fragments'

import loadContext from '../../context'

const [strike, sigma, time, _] = [parseWei('1000').raw, 0.85 * PERCENTAGE, 1655655140, parseWei('1100').raw]

const empty: BytesLike = constants.HashZero
let pid: string
let posId: string

describe('remove', function () {
  before(async function () {
    await loadContext(waffle.provider, ['engineCreate', 'engineDeposit', 'engineAllocate', 'engineRemove'], removeFragment)
  })

  describe('when removing to internal', function () {
    beforeEach(async function () {
      pid = await this.contracts.engine.getPoolId(strike, sigma, time)
      posId = await this.contracts.engineRemove.getPosition(pid)
    })

    it('updates the position', async function () {
      await this.contracts.engineRemove.removeToMargin(pid, parseWei('1').raw, empty)

      expect(await this.contracts.engine.positions(posId)).to.be.deep.eq([
        BigNumber.from('0'),
        BigNumber.from('0'),
        BigNumber.from('0'),
        parseWei('9').raw,
        BigNumber.from('0'),
      ])
    })

    it('updates the margin', async function () {
      const delLiquidity = parseWei('1')

      await this.contracts.engineRemove.removeToMargin(pid, delLiquidity.raw, empty)

      const res = await this.contracts.engine.reserves(pid)

      const margin = await this.contracts.engine.margins(this.contracts.engineRemove.address)

      const delRisky = delLiquidity.mul(res.reserveRisky).div(res.liquidity)
      const delStable = delLiquidity.mul(res.reserveStable).div(res.liquidity)

      expect(margin.balanceRisky).to.equal(delRisky.raw)

      expect(margin.balanceStable).to.equal(delStable.raw)
    })
  })
})

/*
    it('updates the margin', async function () {
      await this.contracts.engineRemove.removeToMargin(pid, parseWei('1').raw, empty)
      const margin = await this.contracts.engine.margins(
        this.contracts.engineRemove.address
      )

      const res = await this.contracts.engine.reserves(pid)

      expect(
        margin.balanceRisky,
      ).to.equal(
        parseWei('1').mul(res.reserveRisky).div(res.liquidity)
      )

      expect(
        margin.balanceRisky,
      ).to.equal(
        parseWei('1').mul(res.reserveStable).div(res.liquidity)
      )
    })

    it('updates the reserves', async function ()  {
      const posId = await this.contracts.engineRemove.getPosition(pid)
      await this.contracts.engineRemove.removeToMargin(pid, parseWei('1').raw, empty)

      expect(await this.contracts.engine.positions(posId)).to.be.deep.eq([
        BigNumber.from('0'),
        BigNumber.from('0'),
        BigNumber.from('0'),
        parseWei('9').raw,
        BigNumber.from('0'),
      ])
    })

    // TODO: Finish this test
    it('emits the Removed event', async function () {
      await expect(
        this.contracts.engineRemove.removeToMargin(pid, parseWei('1').raw, empty)
      ).to.emit(
        this.contracts.engine,
        'Removed',
      )
    })

    it('reverts if deltaL is 0', async function () {
      await this.contracts.engineRemove.removeToMargin(pid, 0, empty)
    })
  })

  describe.skip('when removing to external', function () {
    it('updates the position', async function ()  {
      const posId = await this.contracts.engineRemove.getPosition(pid)
      await this.contracts.engineRemove.removeToMargin(pid, parseWei('1').raw, empty)

      expect(await this.contracts.engine.positions(posId)).to.be.deep.eq([
        BigNumber.from('0'),
        BigNumber.from('0'),
        BigNumber.from('0'),
        parseWei('9').raw,
        BigNumber.from('0'),
      ])
    })

    it('transfers the tokens', async function ()  {
      const posId = await this.contracts.engineRemove.getPosition(pid)
      await this.contracts.engineRemove.removeToMargin(pid, parseWei('1').raw, empty)

      expect(await this.contracts.engine.positions(posId)).to.be.deep.eq([
        BigNumber.from('0'),
        BigNumber.from('0'),
        BigNumber.from('0'),
        parseWei('9').raw,
        BigNumber.from('0'),
      ])
    })


  })

  describe.skip('when the parameters are valid', function () {
    it('removes 1 liquidity share and deposits the resultant risky and stable to margin', async function () {
<<<<<<< HEAD
      const posId = await this.contracts.engineRemove.getPosition(pid)
      await this.contracts.engineRemove.removeToMargin(pid, parseWei('1').raw, empty)
=======
      const poolId = await this.contracts.engine.getPoolId(strike, sigma, time)
      const posid = await this.contracts.engineRemove.getPosition(poolId)
      console.log('removing from poolId', poolId.slice(0, 5))
      console.log('engine', this.contracts.engine.address.slice(0, 5))
      await this.contracts.engineRemove.removeToMargin(poolId, parseWei('1').raw, empty)
>>>>>>> 8b69e8c2

      expect(await this.contracts.engine.positions(posId)).to.be.deep.eq([
        BigNumber.from('0'),
        BigNumber.from('0'),
        BigNumber.from('0'),
        parseWei('9').raw,
        BigNumber.from('0'),
      ])
    })

    it('removes 1 liquidity share and sends the resultant risky and stable to engineDeposit.address', async function () {
<<<<<<< HEAD
      const pid = await this.contracts.engine.getPoolId(strike, sigma, time)
      const posId = await this.contracts.engineRemove.getPosition(pid)
      await this.contracts.engineRemove.removeToExternal(pid, parseWei('1').raw, empty)
      expect(await this.contracts.engine.positions(posId)).to.be.deep.eq([
=======
      const poolId = await this.contracts.engine.getPoolId(strike, sigma, time)
      const posid = await this.contracts.engineRemove.getPosition(poolId)
      await this.contracts.engineRemove.removeToExternal(poolId, parseWei('1').raw, empty)
      expect(await this.contracts.engine.positions(posid)).to.be.deep.eq([
>>>>>>> 8b69e8c2
        BigNumber.from('0'),
        BigNumber.from('0'),
        BigNumber.from('0'),
        parseWei('9').raw,
        BigNumber.from('0'),
      ])
    })

    it('fails to remove more liquidity to margin than is allocated by the address', async function () {
      const poolId = await this.contracts.engine.getPoolId(strike, sigma, time)
      await expect(this.contracts.engineRemove.removeToMargin(poolId, parseWei('20').raw, empty)).to.be.reverted
    })

    it('fails to remove more liquity to engineRemove.address than is allocated by the address', async function () {
      const poolId = await this.contracts.engine.getPoolId(strike, sigma, time)
      await expect(this.contracts.engineRemove.removeToExternal(poolId, parseWei('20').raw, empty)).to.be.reverted
    })
  })
})
*/<|MERGE_RESOLUTION|>--- conflicted
+++ resolved
@@ -138,17 +138,9 @@
 
   describe.skip('when the parameters are valid', function () {
     it('removes 1 liquidity share and deposits the resultant risky and stable to margin', async function () {
-<<<<<<< HEAD
       const posId = await this.contracts.engineRemove.getPosition(pid)
       await this.contracts.engineRemove.removeToMargin(pid, parseWei('1').raw, empty)
-=======
-      const poolId = await this.contracts.engine.getPoolId(strike, sigma, time)
-      const posid = await this.contracts.engineRemove.getPosition(poolId)
-      console.log('removing from poolId', poolId.slice(0, 5))
-      console.log('engine', this.contracts.engine.address.slice(0, 5))
-      await this.contracts.engineRemove.removeToMargin(poolId, parseWei('1').raw, empty)
->>>>>>> 8b69e8c2
-
+      
       expect(await this.contracts.engine.positions(posId)).to.be.deep.eq([
         BigNumber.from('0'),
         BigNumber.from('0'),
@@ -159,17 +151,10 @@
     })
 
     it('removes 1 liquidity share and sends the resultant risky and stable to engineDeposit.address', async function () {
-<<<<<<< HEAD
       const pid = await this.contracts.engine.getPoolId(strike, sigma, time)
       const posId = await this.contracts.engineRemove.getPosition(pid)
       await this.contracts.engineRemove.removeToExternal(pid, parseWei('1').raw, empty)
       expect(await this.contracts.engine.positions(posId)).to.be.deep.eq([
-=======
-      const poolId = await this.contracts.engine.getPoolId(strike, sigma, time)
-      const posid = await this.contracts.engineRemove.getPosition(poolId)
-      await this.contracts.engineRemove.removeToExternal(poolId, parseWei('1').raw, empty)
-      expect(await this.contracts.engine.positions(posid)).to.be.deep.eq([
->>>>>>> 8b69e8c2
         BigNumber.from('0'),
         BigNumber.from('0'),
         BigNumber.from('0'),
