--- conflicted
+++ resolved
@@ -11,8 +11,6 @@
   PrimitiveFactory__factory,
   PrimitiveHouse,
   PrimitiveHouse__factory,
-  Token,
-  Token__factory,
 } from '../../typechain'
 
 export type PrimitiveEngineFixture = {
@@ -28,12 +26,6 @@
 
   const risky = await new Token__factory(deployer).deploy()
   const stable = await new Token__factory(deployer).deploy()
-<<<<<<< HEAD
-=======
-
-  await risky.mint(deployer.address, constants.MaxUint256.div(4))
-  await stable.mint(deployer.address, constants.MaxUint256.div(4))
->>>>>>> 78fa3291
 
   const primitiveFactory = await new PrimitiveFactory__factory(deployer).deploy()
   await primitiveFactory.create(risky.address, stable.address)
